--- conflicted
+++ resolved
@@ -400,8 +400,6 @@
 Infinite Field,13.114.116.44
 LiquidSpirit x Rekt Gang,199.254.199.190
 LiquidSpirit x Rekt Gang,72.46.87.191
-<<<<<<< HEAD
-=======
 ```
 
 ---
@@ -411,7 +409,6 @@
 Crash logs from the child process are written to:
 ```
 ~/hl/data/visor_child_stderr/{date}/{node_binary_index}
->>>>>>> f6a572d5
 ```
 
 ---